{
  "name": "@vue/compat",
<<<<<<< HEAD
  "version": "3.5.0-alpha.2",
=======
  "version": "3.4.32",
>>>>>>> fd5c001e
  "description": "Vue 3 compatibility build for Vue 2",
  "main": "index.js",
  "module": "dist/vue.runtime.esm-bundler.js",
  "unpkg": "dist/vue.global.js",
  "jsdelivr": "dist/vue.global.js",
  "files": [
    "index.js",
    "dist"
  ],
  "exports": {
    ".": {
      "types": "./dist/vue.d.ts",
      "node": {
        "production": "./dist/vue.cjs.prod.js",
        "development": "./dist/vue.cjs.js",
        "default": "./index.js"
      },
      "module": "./dist/vue.esm-bundler.js",
      "import": "./dist/vue.esm-bundler.js",
      "require": "./index.js"
    },
    "./*": "./*"
  },
  "buildOptions": {
    "name": "Vue",
    "filename": "vue",
    "compat": true,
    "formats": [
      "esm-bundler",
      "esm-bundler-runtime",
      "cjs",
      "global",
      "global-runtime",
      "esm-browser",
      "esm-browser-runtime"
    ]
  },
  "repository": {
    "type": "git",
    "url": "git+https://github.com/vuejs/core.git"
  },
  "keywords": [
    "vue"
  ],
  "author": "Evan You",
  "license": "MIT",
  "bugs": {
    "url": "https://github.com/vuejs/core/issues"
  },
  "homepage": "https://github.com/vuejs/core/tree/main/packages/vue-compat#readme",
  "dependencies": {
    "@babel/parser": "catalog:",
    "estree-walker": "catalog:",
    "source-map-js": "catalog:"
  },
  "peerDependencies": {
    "vue": "workspace:*"
  }
}<|MERGE_RESOLUTION|>--- conflicted
+++ resolved
@@ -1,10 +1,6 @@
 {
   "name": "@vue/compat",
-<<<<<<< HEAD
   "version": "3.5.0-alpha.2",
-=======
-  "version": "3.4.32",
->>>>>>> fd5c001e
   "description": "Vue 3 compatibility build for Vue 2",
   "main": "index.js",
   "module": "dist/vue.runtime.esm-bundler.js",
