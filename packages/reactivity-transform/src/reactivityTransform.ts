--- conflicted
+++ resolved
@@ -525,10 +525,10 @@
                     `: __props_${propsLocalToPublicMap[id.name]}`
                   )
                 } else {
-                  // { prop } -> { prop: __prop.prop }
+                  // { prop } -> { prop: __props.prop }
                   s.appendLeft(
                     id.end! + offset,
-                    `: __props.${propsLocalToPublicMap[id.name]}`
+                    `: ${genPropsAccessExp(propsLocalToPublicMap[id.name])}`
                   )
                 }
               } else {
@@ -539,12 +539,8 @@
           } else {
             if (isProp) {
               if (escapeScope) {
-<<<<<<< HEAD
-                // x --> __props_x
-=======
                 // prop binding in $$()
                 // { prop } -> { prop: __props_prop }
->>>>>>> 4d7803ed
                 registerEscapedPropBinding(id)
                 s.overwrite(
                   id.start! + offset,
@@ -552,47 +548,16 @@
                   `__props_${propsLocalToPublicMap[id.name]}`
                 )
               } else {
-<<<<<<< HEAD
                 // x --> __props.x
                 s.overwrite(
                   id.start! + offset,
                   id.end! + offset,
-                  `__props.${propsLocalToPublicMap[id.name]}`
+                  genPropsAccessExp(propsLocalToPublicMap[id.name])
                 )
               }
             } else {
               // x --> x.value
               s.appendLeft(id.end! + offset, '.value')
-=======
-                // { prop } -> { prop: __props.prop }
-                s.appendLeft(
-                  id.end! + offset,
-                  `: ${genPropsAccessExp(propsLocalToPublicMap[id.name])}`
-                )
-              }
-            } else {
-              // { foo } -> { foo: foo.value }
-              s.appendLeft(id.end! + offset, `: ${id.name}.value`)
-            }
-          }
-        } else {
-          if (isProp) {
-            if (escapeScope) {
-              // x --> __props_x
-              registerEscapedPropBinding(id)
-              s.overwrite(
-                id.start! + offset,
-                id.end! + offset,
-                `__props_${propsLocalToPublicMap[id.name]}`
-              )
-            } else {
-              // x --> __props.x
-              s.overwrite(
-                id.start! + offset,
-                id.end! + offset,
-                genPropsAccessExp(propsLocalToPublicMap[id.name])
-              )
->>>>>>> 4d7803ed
             }
           }
         }
