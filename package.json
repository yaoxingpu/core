{
  "private": true,
<<<<<<< HEAD
  "version": "3.5.0-alpha.2",
  "packageManager": "pnpm@9.0.6",
=======
  "version": "3.4.27",
  "packageManager": "pnpm@9.1.2",
>>>>>>> a3e8aafb
  "type": "module",
  "scripts": {
    "dev": "node scripts/dev.js",
    "build": "node scripts/build.js",
    "build-dts": "tsc -p tsconfig.build-browser.json && tsc -p tsconfig.build-node.json && rollup -c rollup.dts.config.js",
    "clean": "rimraf packages/*/dist temp .eslintcache",
    "size": "run-s \"size-*\" && tsx scripts/usage-size.ts",
    "size-global": "node scripts/build.js vue runtime-dom -f global -p --size",
    "size-esm-runtime": "node scripts/build.js vue -f esm-bundler-runtime",
    "size-esm": "node scripts/build.js runtime-dom runtime-core reactivity shared -f esm-bundler",
    "check": "tsc --incremental --noEmit",
    "lint": "eslint --cache .",
    "format": "prettier --write --cache .",
    "format-check": "prettier --check --cache .",
    "test": "vitest",
    "test-unit": "vitest -c vitest.unit.config.ts",
    "test-e2e": "node scripts/build.js vue -f global -d && vitest -c vitest.e2e.config.ts",
    "test-dts": "run-s build-dts test-dts-only",
    "test-dts-only": "tsc -p packages/dts-built-test/tsconfig.json && tsc -p ./packages/dts-test/tsconfig.test.json",
    "test-coverage": "vitest -c vitest.unit.config.ts --coverage",
    "test-bench": "vitest bench",
    "release": "node scripts/release.js",
    "changelog": "conventional-changelog -p angular -i CHANGELOG.md -s",
    "dev-esm": "node scripts/dev.js -if esm-bundler-runtime",
    "dev-compiler": "run-p \"dev template-explorer\" serve",
    "dev-sfc": "run-s dev-sfc-prepare dev-sfc-run",
    "dev-sfc-prepare": "node scripts/pre-dev-sfc.js || npm run build-all-cjs",
    "dev-sfc-serve": "vite packages/sfc-playground --host",
    "dev-sfc-run": "run-p \"dev compiler-sfc -f esm-browser\" \"dev vue -if esm-bundler-runtime\" \"dev vue -ipf esm-browser-runtime\" \"dev server-renderer -if esm-bundler\" dev-sfc-serve",
    "serve": "serve",
    "open": "open http://localhost:3000/packages/template-explorer/local.html",
    "build-sfc-playground": "run-s build-all-cjs build-runtime-esm build-browser-esm build-ssr-esm build-sfc-playground-self",
    "build-all-cjs": "node scripts/build.js vue runtime compiler reactivity shared -af cjs",
    "build-runtime-esm": "node scripts/build.js runtime reactivity shared -af esm-bundler && node scripts/build.js vue -f esm-bundler-runtime && node scripts/build.js vue -f esm-browser-runtime",
    "build-browser-esm": "node scripts/build.js runtime reactivity shared -af esm-bundler && node scripts/build.js vue -f esm-bundler && node scripts/build.js vue -f esm-browser",
    "build-ssr-esm": "node scripts/build.js compiler-sfc server-renderer -f esm-browser",
    "build-sfc-playground-self": "cd packages/sfc-playground && npm run build",
    "preinstall": "npx only-allow pnpm",
    "postinstall": "simple-git-hooks"
  },
  "simple-git-hooks": {
    "pre-commit": "pnpm lint-staged && pnpm check",
    "commit-msg": "node scripts/verify-commit.js"
  },
  "lint-staged": {
    "*.{js,json}": [
      "prettier --write"
    ],
    "*.ts?(x)": [
      "eslint --fix",
      "prettier --parser=typescript --write"
    ]
  },
  "engines": {
    "node": ">=18.12.0"
  },
  "devDependencies": {
    "@babel/parser": "^7.24.6",
    "@babel/types": "^7.24.6",
    "@codspeed/vitest-plugin": "^3.1.0",
    "@rollup/plugin-alias": "^5.1.0",
    "@rollup/plugin-commonjs": "^25.0.8",
    "@rollup/plugin-json": "^6.1.0",
    "@rollup/plugin-node-resolve": "^15.2.3",
    "@rollup/plugin-replace": "5.0.4",
    "@rollup/plugin-terser": "^0.4.4",
    "@types/hash-sum": "^1.0.2",
    "@types/minimist": "^1.2.5",
    "@types/node": "^20.12.12",
    "@types/semver": "^7.5.8",
    "@vitest/coverage-istanbul": "^1.5.2",
    "@vue/consolidate": "1.0.0",
    "conventional-changelog-cli": "^4.1.0",
    "enquirer": "^2.4.1",
    "esbuild": "^0.21.4",
    "esbuild-plugin-polyfill-node": "^0.3.0",
    "eslint": "^9.3.0",
    "eslint-plugin-import-x": "^0.5.1",
    "eslint-plugin-vitest": "^0.5.4",
    "estree-walker": "^2.0.2",
    "execa": "^8.0.1",
    "jsdom": "^24.0.0",
    "lint-staged": "^15.2.5",
    "lodash": "^4.17.21",
    "magic-string": "^0.30.10",
    "markdown-table": "^3.0.3",
    "marked": "^12.0.2",
    "minimist": "^1.2.8",
    "npm-run-all2": "^6.2.0",
    "picocolors": "^1.0.1",
    "prettier": "^3.2.5",
    "pretty-bytes": "^6.1.1",
    "pug": "^3.0.3",
    "puppeteer": "~22.7.1",
    "rimraf": "^5.0.7",
    "rollup": "^4.18.0",
    "rollup-plugin-dts": "^6.1.1",
    "rollup-plugin-esbuild": "^6.1.1",
    "rollup-plugin-polyfill-node": "^0.13.0",
    "semver": "^7.6.2",
    "serve": "^14.2.3",
    "simple-git-hooks": "^2.11.1",
    "terser": "^5.31.0",
    "todomvc-app-css": "^2.4.3",
    "tslib": "^2.6.2",
    "tsx": "^4.11.0",
    "typescript": "~5.4.5",
    "typescript-eslint": "^7.10.0",
    "vite": "^5.2.11",
    "vitest": "^1.5.2"
  },
  "pnpm": {
    "peerDependencyRules": {
      "allowedVersions": {
        "typescript-eslint>eslint": "^9.0.0",
        "@typescript-eslint/eslint-plugin>eslint": "^9.0.0",
        "@typescript-eslint/parser>eslint": "^9.0.0",
        "@typescript-eslint/type-utils>eslint": "^9.0.0",
        "@typescript-eslint/utils>eslint": "^9.0.0"
      }
    }
  }
}<|MERGE_RESOLUTION|>--- conflicted
+++ resolved
@@ -1,12 +1,7 @@
 {
   "private": true,
-<<<<<<< HEAD
   "version": "3.5.0-alpha.2",
-  "packageManager": "pnpm@9.0.6",
-=======
-  "version": "3.4.27",
   "packageManager": "pnpm@9.1.2",
->>>>>>> a3e8aafb
   "type": "module",
   "scripts": {
     "dev": "node scripts/dev.js",
