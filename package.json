{
  "private": true,
<<<<<<< HEAD
  "version": "3.4.0-alpha.2",
  "packageManager": "pnpm@8.10.5",
=======
  "version": "3.3.9",
  "packageManager": "pnpm@8.11.0",
>>>>>>> 2cece5ba
  "type": "module",
  "scripts": {
    "dev": "node scripts/dev.js",
    "build": "node scripts/build.js",
    "build-dts": "tsc -p tsconfig.build.json && rollup -c rollup.dts.config.js",
    "clean": "rimraf packages/*/dist temp .eslintcache",
    "size": "run-s \"size-*\" && tsx scripts/usage-size.ts",
    "size-global": "node scripts/build.js vue runtime-dom -f global -p --size",
    "size-esm-runtime": "node scripts/build.js vue -f esm-bundler-runtime",
    "size-esm": "node scripts/build.js runtime-dom runtime-core reactivity shared -f esm-bundler",
    "check": "tsc --incremental --noEmit",
    "lint": "eslint --cache --ext .ts packages/*/{src,__tests__}/**.ts",
    "format": "prettier --write --cache \"**/*.[tj]s?(x)\"",
    "format-check": "prettier --check --cache \"**/*.[tj]s?(x)\"",
    "test": "vitest",
    "test-unit": "vitest -c vitest.unit.config.ts",
    "test-e2e": "node scripts/build.js vue -f global -d && vitest -c vitest.e2e.config.ts",
    "test-dts": "run-s build-dts test-dts-only",
    "test-dts-only": "tsc -p ./packages/dts-test/tsconfig.test.json",
    "test-coverage": "vitest -c vitest.unit.config.ts --coverage",
    "release": "node scripts/release.js",
    "changelog": "conventional-changelog -p angular -i CHANGELOG.md -s",
    "dev-esm": "node scripts/dev.js -if esm-bundler-runtime",
    "dev-compiler": "run-p \"dev template-explorer\" serve",
    "dev-sfc": "run-s dev-sfc-prepare dev-sfc-run",
    "dev-sfc-prepare": "node scripts/pre-dev-sfc.js || npm run build-all-cjs",
    "dev-sfc-serve": "vite packages/sfc-playground --host",
    "dev-sfc-run": "run-p \"dev compiler-sfc -f esm-browser\" \"dev vue -if esm-bundler-runtime\" \"dev vue -ipf esm-browser-runtime\" \"dev server-renderer -if esm-bundler\" dev-sfc-serve",
    "serve": "serve",
    "open": "open http://localhost:3000/packages/template-explorer/local.html",
    "build-sfc-playground": "run-s build-all-cjs build-runtime-esm build-ssr-esm build-sfc-playground-self",
    "build-all-cjs": "node scripts/build.js vue runtime compiler reactivity shared -af cjs",
    "build-runtime-esm": "node scripts/build.js runtime reactivity shared -af esm-bundler && node scripts/build.js vue -f esm-bundler-runtime && node scripts/build.js vue -f esm-browser-runtime",
    "build-ssr-esm": "node scripts/build.js compiler-sfc server-renderer -f esm-browser",
    "build-sfc-playground-self": "cd packages/sfc-playground && npm run build",
    "preinstall": "npx only-allow pnpm",
    "postinstall": "simple-git-hooks"
  },
  "simple-git-hooks": {
    "pre-commit": "pnpm lint-staged && pnpm check",
    "commit-msg": "node scripts/verifyCommit.js"
  },
  "lint-staged": {
    "*.{js,json}": [
      "prettier --write"
    ],
    "*.ts?(x)": [
      "eslint",
      "prettier --parser=typescript --write"
    ]
  },
  "engines": {
    "node": ">=18.12.0"
  },
  "devDependencies": {
    "@babel/parser": "^7.23.4",
    "@babel/types": "^7.23.4",
    "@rollup/plugin-alias": "^5.0.1",
    "@rollup/plugin-commonjs": "^25.0.7",
    "@rollup/plugin-json": "^6.0.1",
    "@rollup/plugin-node-resolve": "^15.2.3",
    "@rollup/plugin-replace": "^5.0.4",
    "@rollup/plugin-terser": "^0.4.4",
    "@types/hash-sum": "^1.0.2",
    "@types/node": "^20.10.0",
    "@typescript-eslint/parser": "^6.13.0",
    "@vitest/coverage-istanbul": "^0.34.6",
    "@vue/consolidate": "0.17.3",
    "conventional-changelog-cli": "^4.1.0",
    "enquirer": "^2.4.1",
    "esbuild": "^0.19.5",
    "esbuild-plugin-polyfill-node": "^0.3.0",
    "eslint": "^8.54.0",
    "eslint-plugin-jest": "^27.6.0",
    "estree-walker": "^2.0.2",
    "execa": "^8.0.1",
    "jsdom": "^22.1.0",
    "lint-staged": "^15.1.0",
    "lodash": "^4.17.21",
    "magic-string": "^0.30.5",
    "markdown-table": "^3.0.3",
    "marked": "^9.1.6",
    "minimist": "^1.2.8",
    "npm-run-all": "^4.1.5",
    "picocolors": "^1.0.0",
    "prettier": "^3.1.0",
    "pretty-bytes": "^6.1.1",
    "pug": "^3.0.2",
    "puppeteer": "~21.5.1",
    "rimraf": "^5.0.5",
    "rollup": "^4.1.4",
    "rollup-plugin-dts": "^6.1.0",
    "rollup-plugin-esbuild": "^6.1.0",
    "rollup-plugin-polyfill-node": "^0.12.0",
    "semver": "^7.5.4",
    "serve": "^14.2.1",
    "simple-git-hooks": "^2.9.0",
    "terser": "^5.22.0",
    "todomvc-app-css": "^2.4.3",
    "tslib": "^2.6.2",
    "tsx": "^4.5.0",
    "typescript": "^5.2.2",
    "vite": "^5.0.0",
    "vitest": "^0.34.6"
  }
}<|MERGE_RESOLUTION|>--- conflicted
+++ resolved
@@ -1,12 +1,7 @@
 {
   "private": true,
-<<<<<<< HEAD
   "version": "3.4.0-alpha.2",
-  "packageManager": "pnpm@8.10.5",
-=======
-  "version": "3.3.9",
   "packageManager": "pnpm@8.11.0",
->>>>>>> 2cece5ba
   "type": "module",
   "scripts": {
     "dev": "node scripts/dev.js",
